use std::collections::HashMap;
//typeid
use std::any::TypeId;
use std::hash::{Hash, Hasher};

pub trait GCObject {
    fn free(&mut self); // free the object
    fn get_traceable(&mut self) -> &mut GCTraceable; // get the traceable object
}

#[derive(Debug, Clone)]
pub struct GCRef {
    pub(self) reference: *mut dyn GCObject, // reference to the object
    pub(self) type_id: TypeId,              // type id of the object
}
impl PartialEq for GCRef {
    fn eq(&self, other: &Self) -> bool {
        std::ptr::addr_eq(self.reference, other.reference)
    }
}

impl Eq for GCRef {}

impl Hash for GCRef {
    fn hash<H: Hasher>(&self, state: &mut H) {
        (self.reference as *const () as usize).hash(state);
        self.type_id.hash(state);
    }
}

impl std::fmt::Display for GCRef {
    fn fmt(&self, f: &mut std::fmt::Formatter<'_>) -> std::fmt::Result {
        write!(f, "GCRef({:?}, {:?})", self.reference, self.type_id)
    }
}

impl GCRef {
    pub fn get_reference(&self) -> *mut dyn GCObject {
        self.reference
    }
    pub fn get_traceable(&self) -> &mut GCTraceable {
        unsafe {
            let obj = self.reference;
            (*obj).get_traceable()
        }
    }

    pub(self) fn free(&self) {
        unsafe {
            let obj = self.reference as *mut dyn GCObject;
            (*obj).free();
            let _ = Box::from_raw(self.reference);
        }
    }

    pub fn offline(&self) {
        unsafe {
            let obj = self.reference as *mut dyn GCObject;
            (*obj).get_traceable().offline();
        }
    }

    pub fn is_online(&self) -> bool {
        unsafe {
            let obj = self.reference as *mut dyn GCObject;
            (*obj).get_traceable().online
        }
    }

    pub fn as_type<T>(&self) -> &mut T
    where
        T: GCObject + 'static,
    {
        if !self.isinstance::<T>() {
            panic!("Type mismatch! Expected type: {:?}", TypeId::of::<T>());
        }
        unsafe {
            let obj = self.reference as *mut T;
            &mut *obj
        }
    }

    pub fn as_const_type<T>(&self) -> &T
    where
        T: GCObject + 'static,
    {
        if !self.isinstance::<T>() {
            panic!("Type mismatch! Expected type: {:?}", TypeId::of::<T>());
        }
        unsafe {
            let obj = self.reference as *const T;
            &*obj
        }
    }

    pub fn isinstance<T: GCObject + 'static>(&self) -> bool {
        self.type_id == TypeId::of::<T>()
    }

    pub fn wrap<T: GCObject + 'static>(obj: &T) -> GCRef {
        GCRef {
            reference: obj as *const T as *mut T as *mut dyn GCObject,
            type_id: TypeId::of::<T>(),
        }
    }
}

#[derive(Debug)]
pub struct GCTraceable {
    pub ref_count: usize,
    pub should_free: bool,
    pub online: bool,
    // 替换HashSet为HashMap，以便追踪引用计数
    pub references: HashMap<GCRef, usize>,
}

impl GCTraceable {
    pub fn new(references: Option<Vec<GCRef>>) -> GCTraceable {
        let mut refs_map = HashMap::new();

        if let Some(refs) = references {
            for ref_obj in refs {
                *refs_map.entry(ref_obj.clone()).or_insert(0) += 1;
            }
        }

        let obj = GCTraceable {
            ref_count: 0,
            should_free: false,
            online: true,
            references: refs_map,
        };

        // 更新每个引用对象的引用计数
        for (ref_obj, count) in &obj.references {
            unsafe {
                (*ref_obj.reference).get_traceable().ref_count += count; // 增加对象的引用计数
            }
        }
        obj
    }

    pub fn offline(&mut self) {
        // 设置对象离线，以便它可以被回收
        self.online = false;
    }

    pub fn add_reference(&mut self, obj: &mut GCRef) {
        // 增加引用计数
        *self.references.entry(obj.clone()).or_insert(0) += 1;
        unsafe {
            (*obj.reference).get_traceable().ref_count += 1; // 增加被引用对象的引用计数
        }
    }

    pub fn remove_reference(&mut self, obj: &GCRef) {
        let count = self.references.get(obj).cloned();

        match count {
            None => panic!(
                "Reference does not exist! existing references: {:?}, but got {:?}",
                self.references, obj
            ),
            Some(1) => {
                // 最后一个引用，从HashMap中移除
                self.references.remove(obj);
            }
            Some(c) => {
                // 减少引用计数
                self.references.insert(obj.clone(), c - 1);
            }
        }

        unsafe {
            if (*obj.reference).get_traceable().ref_count == 0 {
                panic!("Reference count is already zero!");
            }
            (*obj.reference).get_traceable().ref_count -= 1; // 减少被引用对象的引用计数
        }
    }
}

impl Drop for GCTraceable {
    fn drop(&mut self) {
        let total_refs: usize = self.references.values().sum();
        if total_refs > 0 {
            eprintln!(
                "[GC警告] 对象被销毁时仍有非零引用! 引用计数: {}, 引用详情: {:?}",
                total_refs, self.references
            );

            // 自动清理引用
            for (ref_obj, count) in std::mem::take(&mut self.references) {
                unsafe {
                    // 安全检查
                    if !ref_obj.reference.is_null() {
                        let traceable = (*ref_obj.reference).get_traceable();
                        if traceable.ref_count >= count {
                            traceable.ref_count -= count;
                        }
                    }
                }
            }
        }
    }
}

#[derive(Debug)]
pub struct GCSystem {
    objects: Vec<GCRef>,
    new_objects_count: usize, // 新创建的对象数量
    new_objects_sum_size: usize,
    _maximum_new_objects_count: usize, // GC触发对象数量限制
    maximum_allocation_size: usize,    // GC触发内存限制
}

impl GCSystem {
    pub fn new(trigger: Option<(usize, usize)>) -> GCSystem {
        let trigger = trigger.unwrap_or((100, 1024 * 1024));
        let maximum_new_objects_count = trigger.0;
        let maximum_allocation_size = trigger.1;
        GCSystem {
            objects: Vec::new(),
            new_objects_count: 0,
            new_objects_sum_size: 0,
            maximum_allocation_size: maximum_allocation_size,
            _maximum_new_objects_count: maximum_new_objects_count,
        }
    }

    pub fn new_object<T: GCObject + 'static>(&mut self, object: T) -> GCRef {
        self.new_objects_sum_size += std::mem::size_of::<T>();
        self.new_objects_count += 1;

        let trigger_threshold = self.objects.len() / 5; // 20%的增长率触发GC

        if self.new_objects_sum_size > self.maximum_allocation_size
            && self.new_objects_count > trigger_threshold
        {
            self.collect();
            self.new_objects_sum_size = 0;
            self.new_objects_count = 0;
        }
        let obj_ref = Box::into_raw(Box::new(object)) as *mut dyn GCObject;
        let gc_ref = GCRef {
            reference: obj_ref,
            type_id: TypeId::of::<T>(),
        };
        self.objects.push(gc_ref.clone()); // add the object to the list of objects
        gc_ref
    }

    fn mark(&mut self) {
        let mut alive = vec![false; self.objects.len()]; // 可达对象

        // 第一步：标记所有在线对象为活跃
        for i in 0..self.objects.len() {
            let gc_ref = &self.objects[i];
            if gc_ref.get_traceable().should_free {
<<<<<<< HEAD
                panic!("Never set should_free to true! Use offline() instead! Object index: {}", i);
=======
                let obj = gc_ref.get_traceable();
                panic!(
                    "Never set should_free to true! Use offline() instead! Object: {:?}",
                    obj
                );
>>>>>>> 355065c3
            } else if gc_ref.get_traceable().online {
                alive[i] = true;
            }
        }

        // 创建索引映射
        let idx_map: HashMap<_, _> = self
            .objects
            .iter()
            .enumerate()
            .map(|(i, obj)| (obj.reference as *const () as usize, i))
            .collect();

        // 第二步：构建引用图
        let mut ref_graph: Vec<Vec<usize>> = vec![Vec::new(); self.objects.len()];
        for i in 0..self.objects.len() {
            let gc_ref = &self.objects[i];
            for (ref_obj, _) in &gc_ref.get_traceable().references {
                let ref_usize = ref_obj.reference as *const () as usize;
                match idx_map.get(&ref_usize) {
                    Some(ref_idx) => ref_graph[i].push(*ref_idx),
                    None => {
                        // Build comprehensive diagnostics message
                        let mut error_msg = String::new();

                        error_msg.push_str(&format!(
                            "\n===== FATAL ERROR: INVALID REFERENCE DETECTED =====\n"
                        ));
                        error_msg.push_str(&format!(
                            "Object #{} (Type: {:?}) references an object not managed by the GC\n",
                            i, gc_ref.type_id
                        ));
                        error_msg.push_str(&format!("Reference target: {:?}\n", ref_obj));
                        error_msg.push_str(&format!("Reference address: 0x{:x}\n\n", ref_usize));

                        // Include index mapping for diagnostics
                        error_msg.push_str(&format!("Current GC object map:\n"));
                        for (&addr, &idx) in &idx_map {
                            error_msg.push_str(&format!("  0x{:x} -> Object #{}\n", addr, idx));
                        }

                        // Include partial reference graph for context
                        error_msg.push_str(&format!("\nCurrent reference graph (partial):\n"));
                        for (idx, refs) in ref_graph.iter().enumerate().take(i) {
                            if !refs.is_empty() {
                                error_msg.push_str(&format!(
                                    "  Object #{} references -> {:?}\n",
                                    idx, refs
                                ));
                            }
                        }

                        error_msg.push_str(&format!("\n======= PROGRAM TERMINATING =======\n"));

                        // Panic with the complete error message
                        panic!("{}", error_msg);
                    }
                }
            }
        }

        // let mut ref_graph: Vec<Vec<usize>> = vec![Vec::new(); self.objects.len()];
        // for i in 0..self.objects.len() {
        //     let gc_ref = &self.objects[i];
        //     for (ref_obj, _) in &gc_ref.get_traceable().references {
        //         // 线性搜索而非使用HashMap
        //         let mut found = false;
        //         let mut ref_idx = 0;
        //         for (j, obj) in self.objects.iter().enumerate() {
        //             if std::ptr::addr_eq(obj.reference, ref_obj.reference) {
        //                 found = true;
        //                 ref_idx = j;
        //                 break;
        //             }
        //         }

        //         if !found {
        //             println!("Mapping: {:?}", idx_map);
        //             println!("Reference graph: {:?}", ref_graph);

        //             panic!("警告：对象 #{} 引用了不在GC管理下的对象: {:?}", i, ref_obj);

        //             // 可以在这里继续处理
        //             // 如果想要严格行为，可以保留panic
        //             // panic!("Reference object not found in index map! Object: {:?}", ref_obj);
        //         } else {
        //             ref_graph[i].push(ref_idx);
        //         }
        //     }
        // }

        // 第三步：从活跃对象出发，标记所有可达对象
        let mut worklist: Vec<usize> = Vec::new();

        // 初始化工作列表为所有活跃对象
        for i in 0..self.objects.len() {
            if alive[i] {
                worklist.push(i);
            }
        }

        // 标记从活跃对象可达的所有对象
        while let Some(idx) = worklist.pop() {
            // 遍历引用当前对象的所有对象
            for &ref_idx in &ref_graph[idx] {
                if !alive[ref_idx] {
                    alive[ref_idx] = true;
                    worklist.push(ref_idx);
                }
            }
        }

        // 第四步：更新should_free标志
        for i in 0..self.objects.len() {
            if !alive[i] {
                let gc_ref = &self.objects[i];
                gc_ref.get_traceable().should_free = true;
            }
        }
    }

    fn sweep(&mut self) {
        let mut alive = vec![false; self.objects.len()];

        // 标记存活对象
        for i in 0..self.objects.len() {
            let gc_ref = &self.objects[i];
            if gc_ref.get_traceable().online || !gc_ref.get_traceable().should_free {
                alive[i] = true;
            }
        }

        // 重要变化：我们先复制存活对象到新列表，再释放死亡对象
        // 这样可以避免在释放过程中引用已经被释放的对象
        let mut new_objects = Vec::with_capacity(self.objects.len());
        for i in 0..self.objects.len() {
            if alive[i] {
                new_objects.push(self.objects[i].clone());
            }
        }

        // 收集要释放的对象
        let dead_objects: Vec<GCRef> = self
            .objects
            .iter()
            .enumerate()
            .filter(|&(i, _)| !alive[i])
            .map(|(_, obj)| obj.clone())
            .collect();

        // 替换对象列表
        self.objects = new_objects;

        // 现在安全地释放对象，因为它们已经从列表中移除
        for obj in dead_objects {
            obj.free();
        }
    }

    pub fn immediate_collect(&mut self) {
        let mut alive = vec![false; self.objects.len()];

        // 标记活对象
        for i in 0..self.objects.len() {
            let gc_ref = &self.objects[i];
            alive[i] = !(gc_ref.get_traceable().ref_count == 0 && !gc_ref.get_traceable().online);
        }

        // 先创建新的对象列表，仅包含活对象
        let mut new_objects = Vec::with_capacity(self.objects.len());
        for i in 0..self.objects.len() {
            if alive[i] {
                new_objects.push(self.objects[i].clone());
            }
        }

        // 收集要释放的对象
        let dead_objects: Vec<GCRef> = self
            .objects
            .iter()
            .enumerate()
            .filter(|&(i, _)| !alive[i])
            .map(|(_, obj)| obj.clone())
            .collect();

        // 更新对象列表
        self.objects = new_objects;

        // 最后释放死亡对象
        for obj in dead_objects {
            obj.free();
        }
    }
    pub fn collect(&mut self) {
        self.immediate_collect();
        self.mark();
        self.sweep();
        
    }

    pub fn debug_print(&self) {
        for i in 0..self.objects.len() {
            let gc_ref = &self.objects[i];
            println!("Object {}: {:?}", i, gc_ref.get_traceable());
        }
    }

    pub fn print_reference_graph(&self) {
        println!("\n=== GC Reference Graph ===");

        // 创建对象索引映射，方便查找
        let mut obj_index_map = HashMap::new();
        for (i, obj) in self.objects.iter().enumerate() {
            obj_index_map.insert(obj.reference, i);
        }

        // 打印每个对象的信息和引用关系
        for (i, obj) in self.objects.iter().enumerate() {
            let traceable = obj.get_traceable();

            // 打印对象基本信息
            println!(
                "Object #{}: {:?} (RefCount: {}, Online: {}, ShouldFree: {})",
                i,
                obj.type_id, // 或者使用自定义的类型名称映射
                traceable.ref_count,
                traceable.online,
                traceable.should_free
            );

            // 打印引用关系
            if !traceable.references.is_empty() {
                println!("  References:");
                for (ref_obj, count) in &traceable.references {
                    // 尝试获取被引用对象的索引
                    if let Some(&ref_idx) = obj_index_map.get(&(ref_obj.reference)) {
                        println!(
                            "    -> Object #{} (type: {:?}): {} references",
                            ref_idx, ref_obj.type_id, count
                        );
                    } else {
                        println!(
                            "    -> External object {:?}: {} references",
                            ref_obj.reference, count
                        );
                    }
                }
            } else {
                println!("  No outgoing references");
            }
        }

        println!("=========================\n");
    }

    pub fn drop_all(&mut self) {
        for gc_ref in &self.objects {
            gc_ref.offline();
        }
        self.collect();
    }

    pub fn is_available(&self, gc_ref: &GCRef) -> bool {
        for obj in &self.objects {
            if obj == gc_ref {
                return true;
            }
        }
        false
    }

    pub fn count(&self) -> usize {
        self.objects.len()
    }
}

impl Drop for GCSystem {
    fn drop(&mut self) {
        for gc_ref in &self.objects {
            gc_ref.offline();
        }
        self.collect();
        if self.objects.len() > 0 {
            panic!(
                "Memory leak detected! {} objects are not freed!",
                self.objects.len()
            );
        }
    }
}<|MERGE_RESOLUTION|>--- conflicted
+++ resolved
@@ -257,15 +257,11 @@
         for i in 0..self.objects.len() {
             let gc_ref = &self.objects[i];
             if gc_ref.get_traceable().should_free {
-<<<<<<< HEAD
-                panic!("Never set should_free to true! Use offline() instead! Object index: {}", i);
-=======
                 let obj = gc_ref.get_traceable();
                 panic!(
                     "Never set should_free to true! Use offline() instead! Object: {:?}",
                     obj
                 );
->>>>>>> 355065c3
             } else if gc_ref.get_traceable().online {
                 alive[i] = true;
             }
