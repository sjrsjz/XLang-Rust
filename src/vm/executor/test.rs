--- conflicted
+++ resolved
@@ -443,19 +443,6 @@
             //             let kv1 = all_objects[idx1].clone();
             //             let kv2 = all_objects[idx2].clone();
                         
-<<<<<<< HEAD
-            //             {
-            //                 let mut mutable_kv1 = kv1.as_type::<VMKeyVal>();
-            //                 mutable_kv1.assgin(kv2.clone());
-            //             }
-            //             {
-            //                 let mut mutable_kv2 = kv2.as_type::<VMKeyVal>();
-            //                 mutable_kv2.assgin(kv1.clone());
-            //             }
-            //         }
-            //     }
-            // }
-=======
                         {
                             let mut mutable_kv1 = kv1.as_type::<VMKeyVal>();
                             mutable_kv1.assign(kv2.clone());
@@ -467,7 +454,6 @@
                     }
                 }
             }
->>>>>>> 355065c3
         }
         
         // 阶段2: 使一部分对象离线
